#!/usr/bin/env python3
"""
Batch inference script for LASErMPNN model.
Once model is trained, this script can be used to run inference on a directory of PDB files.

Benjamin Fry (bfry@g.harvard.edu)
"""
import os
import argparse
from typing import *
from pathlib import Path

import torch
import numpy as np
import prody as pr
from tqdm import tqdm

from LASErMPNN.utils.model import Sampled_Output
from LASErMPNN.utils.pdb_dataset import BatchData
from LASErMPNN.run_inference import get_protein_hierview, load_model_from_parameter_dict, sample_model, output_protein_structure, output_ligand_structure, ProteinComplexData

CURR_FILE_DIR_PATH = Path(__file__).parent


def _run_inference(
    model, params: dict, input_file_path: Union[str, pr.HierView], designs_per_input: int, 
    sequence_temp: Optional[float] = None, chi_temp: Optional[float] = None, 
    chi_min_p: float = 0.0, seq_min_p: float = 0.0, use_water: bool = False, disable_pbar: bool = False,
    ignore_chain_mask_zeros: bool = False, disabled_residues_list: List[str] = ['X'], bb_noise: float = 0.0,
    fix_beta: bool = False, repack_only_input_sequence: bool = False, 
<<<<<<< HEAD
    first_shell_sequence_temp: Optional[float] = None, ignore_ligand: bool = False, 
    budget_residue_sele_string: str='', ala_budget: Optional[int]=None, gly_budget: Optional[int]=None,
=======
    first_shell_sequence_temp: Optional[float] = None, ignore_ligand: bool = False, noncanonical_aa_ligand: bool = False
>>>>>>> bdcb94dd
) -> Tuple[Sampled_Output, torch.Tensor, torch.Tensor, torch.Tensor, BatchData, ProteinComplexData]:
    model.eval()

    # Load the model and run inference.
    if isinstance(input_file_path, str): 
        protein_hv = get_protein_hierview(input_file_path)
        data = ProteinComplexData(protein_hv, input_file_path, use_input_water=use_water, verbose=not disable_pbar, treat_noncanonical_as_ligand=noncanonical_aa_ligand)
    else:
        protein_hv = input_file_path
        data = ProteinComplexData(protein_hv, 'input', use_input_water=use_water, verbose=not disable_pbar, treat_noncanonical_as_ligand=noncanonical_aa_ligand)

    budget_residue_mask = None
    if budget_residue_sele_string != '' and budget_residue_sele_string is not None:
        reference_mask_res_indices = protein_hv.getAtoms().select(f"protein and name CA").getResindices()
        mask_sele_indices = protein_hv.getAtoms().select(f"(same residue as ({budget_residue_sele_string})) and name CA").getResindices()
        budget_residue_mask = torch.from_numpy(
            np.isin(reference_mask_res_indices, mask_sele_indices)
        ).to(model.device).unsqueeze(0).expand(designs_per_input, -1).flatten()

    batch_data = data.output_batch_data(fix_beta=fix_beta, num_copies=designs_per_input)

    if ignore_ligand:
        batch_data.unprocessed_ligand_input_data.lig_coords = torch.empty(0, 3)
        batch_data.unprocessed_ligand_input_data.lig_batch_indices = torch.empty(0, dtype=torch.long)
        batch_data.unprocessed_ligand_input_data.lig_subbatch_indices = torch.empty(0, dtype=torch.long)
        batch_data.unprocessed_ligand_input_data.lig_burial_maskmask = torch.empty(0, dtype=torch.bool)
        batch_data.unprocessed_ligand_input_data.lig_atomic_numbers = torch.empty(0, dtype=torch.long)

    if repack_only_input_sequence:
        batch_data.chain_mask = torch.ones_like(batch_data.chain_mask)

    # Sample a design
    sampled_output = sample_model(
        model, batch_data, sequence_temp, bb_noise, params, 
        disable_pbar=disable_pbar, chi_temp=chi_temp, chi_min_p=chi_min_p, 
        seq_min_p=seq_min_p, ignore_chain_mask_zeros=ignore_chain_mask_zeros, 
        disabled_residues=disabled_residues_list, repack_all=repack_only_input_sequence, 
        fs_sequence_temp=first_shell_sequence_temp,
        budget_residue_mask=budget_residue_mask, ala_budget=ala_budget, gly_budget=gly_budget
    )
    full_atom_coords = model.rotamer_builder.build_rotamers(batch_data.backbone_coords, sampled_output.sampled_chi_degrees, sampled_output.sampled_sequence_indices, add_nonrotatable_hydrogens=True)
    assert isinstance(full_atom_coords, torch.Tensor), "unreachable."
    nh_coords = model.rotamer_builder.impute_backbone_nh_coords(full_atom_coords.float(), sampled_output.sampled_sequence_indices, batch_data.phi_psi_angles[:, 0].unsqueeze(-1))
    full_atom_coords = model.rotamer_builder.cleanup_titratable_hydrogens(
        full_atom_coords.float(), sampled_output.sampled_sequence_indices, nh_coords, batch_data, model.hbond_network_detector
    )
    # assert isinstance(nh_coords, torch.Tensor), "unreachable."
    sampled_probs = sampled_output.sequence_logits.softmax(dim=-1).gather(1, sampled_output.sampled_sequence_indices.unsqueeze(-1)).squeeze(-1)
    return sampled_output, full_atom_coords, nh_coords, sampled_probs, batch_data, data


def run_inference(
        input_pdb_directory, output_pdb_directory, model_weights_path, sequence_temp, chi_temp, 
        inference_device, designs_per_input, designs_per_batch, use_water, ignore_key_mismatch, 
        verbose=True, seq_min_p=0.0, chi_min_p=0.0, output_idx_offset=0, disabled_residues='', 
        fix_beta=False, repack_only_input_sequence=False, 
<<<<<<< HEAD
        first_shell_sequence_temp=None, ignore_ligand=False,
        budget_residue_sele_string: str='', ala_budget: Optional[int]=None, gly_budget: Optional[int]=None
=======
        first_shell_sequence_temp=None, ignore_ligand=False, noncanonical_aa_ligand=False
>>>>>>> bdcb94dd
):
    sequence_temp = float(sequence_temp) if sequence_temp else None
    chi_temp = float(chi_temp) if chi_temp else None
    disabled_residues_list = disabled_residues.split(',')

    # Load the model
    model, params = load_model_from_parameter_dict(model_weights_path, inference_device, strict=ignore_key_mismatch)
    model.eval()

    # Loop over all files to design.
    if verbose:
        print(f"Processing {input_pdb_directory}:")
        print(f"Generating {designs_per_input} designs with {model_weights_path} on {inference_device} at temperature {sequence_temp}")

    make_subdir = False
    if os.path.isdir(input_pdb_directory):
        all_input_files = [os.path.join(input_pdb_directory, x) for x in os.listdir(input_pdb_directory)]
        make_subdir = True
    elif os.path.exists(input_pdb_directory) and '.pdb' in input_pdb_directory:
        all_input_files = [input_pdb_directory]
    elif os.path.exists(input_pdb_directory) and input_pdb_directory.endswith('.txt'):
        all_input_files = [x.strip() for x in open(input_pdb_directory, 'r').readlines() if os.path.exists(x.strip())]
        make_subdir = True
    else:
        print(f'Could not find {input_pdb_directory}')
        raise NotImplementedError

    for file in tqdm([x for x in sorted(all_input_files) if '.pdb' in x]):
        # Make an output subdirectory for each input file.
        output_subdir_path = output_pdb_directory
        if not os.path.exists(output_pdb_directory):
            os.mkdir(output_pdb_directory)
        if make_subdir:
            output_subdir_path = os.path.join(output_pdb_directory, file.rsplit('/', 1)[-1].split('.')[0])
            if not os.path.exists(output_subdir_path):
                os.makedirs(output_subdir_path, exist_ok=True)

        designs_remaining = designs_per_input
        curr_output_idx_offset = output_idx_offset
        while designs_remaining > 0:
            curr_num_to_design = min(designs_per_batch, designs_remaining)

            sampled_output, full_atom_coords, nh_coords, sampled_probs, batch_data, data = _run_inference(
                model, params, file, curr_num_to_design, 
                use_water=use_water, sequence_temp=sequence_temp, chi_temp=chi_temp, chi_min_p=chi_min_p, seq_min_p=seq_min_p, 
                disabled_residues_list=disabled_residues_list, disable_pbar=not verbose,
                fix_beta=fix_beta, repack_only_input_sequence=repack_only_input_sequence,
                first_shell_sequence_temp=first_shell_sequence_temp, ignore_ligand=ignore_ligand,
<<<<<<< HEAD
                budget_residue_sele_string=budget_residue_sele_string, 
                ala_budget=ala_budget, gly_budget=gly_budget,
=======
                noncanonical_aa_ligand=noncanonical_aa_ligand
>>>>>>> bdcb94dd
            )
            
            for idx in range(curr_num_to_design):
                # Output the current batch design + ligand and write to disk
                curr_batch_mask = batch_data.batch_indices == idx
                out_prot = output_protein_structure(full_atom_coords[curr_batch_mask], sampled_output.sampled_sequence_indices[curr_batch_mask], data.residue_identifiers, nh_coords[curr_batch_mask], sampled_probs[curr_batch_mask])

                out_complex = out_prot
                try:
                    out_lig = output_ligand_structure(data.ligand_info)
                    out_complex += out_lig
                except:
                    pass
                pr.writePDB(os.path.join(output_subdir_path, f"design_{idx+curr_output_idx_offset}.pdb"), out_complex)
            
            curr_output_idx_offset += curr_num_to_design
            designs_remaining -= curr_num_to_design


def parse_args(default_weights_path: str):
    parser = argparse.ArgumentParser(description='Run batch LASErMPNN inference.')
    parser.add_argument('input_pdb_directory', type=str, help='Path to directory of input .pdb or .pdb.gz files, a single input .pdb or .pdb.gz file, or a .txt file of paths to input .pdb or .pdb.gz files.')
    parser.add_argument('output_pdb_directory', type=str, help='Path to directory to output LASErMPNN designs.')
    parser.add_argument('designs_per_input', type=int, help='Number of designs to generate per input.')
    parser.add_argument('--designs_per_batch', '-b', type=int, default=30, help='Number of designs to generate per batch. If designs_per_input > designs_per_batch, chunks up the inference calls in batches of this size. Default is 30, can increase/decrease depending on available GPU memory.')
    parser.add_argument('--model_weights_path', '-w', type=str, default=f'{default_weights_path}', help=f'Path to model weights. Default: {default_weights_path}')

    parser.add_argument('--sequence_temp', type=float, default=None, help='Temperature for sequence sampling.')
    parser.add_argument('--first_shell_sequence_temp', type=float, default=None, help='Temperature for first shell sequence sampling. Can be used to disentangle binding site temperature from global sequence temperature for harder folds.')
    parser.add_argument('--chi_temp', type=float, default=None, help='Temperature for chi sampling.')
    parser.add_argument('--chi_min_p', type=float, default=0.0, help='Minimum probability for chi sampling. Not recommended.')
    parser.add_argument('--seq_min_p', type=float, default=0.0, help='Minimum probability for sequence sampling. Not recommended.')

    parser.add_argument('--device', '-d', dest='inference_device', default='cpu', type=str, help='PyTorch style device string (e.g. "cuda:0").')
    parser.add_argument('--use_water', action='store_true', help='Parses water (resname HOH) as part of a ligand.')
    parser.add_argument('--silent', dest='verbose', action='store_false', help='Silences all output except pbar.')
    parser.add_argument('--ignore_key_mismatch', action='store_false', help='Allows mismatched keys in checkpoint statedict')
    parser.add_argument('--disabled_residues', type=str, default='X', help='Residues to disable in sampling.')
    parser.add_argument('--fix_beta', action='store_true', help='If B-factors are set to 1, fixes the residue and rotamer, if not, designs that position.')
    parser.add_argument('--repack_only_input_sequence', action='store_true', help='Repacks the input sequence without changing the sequence.')
    parser.add_argument('--ignore_ligand', action='store_true', help='Ignore ligand in sampling.')
<<<<<<< HEAD

    parser.add_argument('--budget_residue_sele_string', default=None, help='')
    parser.add_argument('--ala_budget', type=int, default=4, help='')
    parser.add_argument('--gly_budget', type=int, default=0, help='')

=======
    parser.add_argument('--noncanonical_aa_ligand', action='store_true', help='Featurize a noncanonical amino acid as a ligand.')
>>>>>>> bdcb94dd
    parsed_args = parser.parse_args()

    return vars(parsed_args)


if __name__ == "__main__":
    default_weights_path = CURR_FILE_DIR_PATH / 'model_weights/laser_weights_0p1A_noise_ligandmpnn_split.pt'
    run_inference(**parse_args(default_weights_path))<|MERGE_RESOLUTION|>--- conflicted
+++ resolved
@@ -28,12 +28,9 @@
     chi_min_p: float = 0.0, seq_min_p: float = 0.0, use_water: bool = False, disable_pbar: bool = False,
     ignore_chain_mask_zeros: bool = False, disabled_residues_list: List[str] = ['X'], bb_noise: float = 0.0,
     fix_beta: bool = False, repack_only_input_sequence: bool = False, 
-<<<<<<< HEAD
     first_shell_sequence_temp: Optional[float] = None, ignore_ligand: bool = False, 
     budget_residue_sele_string: str='', ala_budget: Optional[int]=None, gly_budget: Optional[int]=None,
-=======
-    first_shell_sequence_temp: Optional[float] = None, ignore_ligand: bool = False, noncanonical_aa_ligand: bool = False
->>>>>>> bdcb94dd
+    noncanonical_aa_ligand: bool = False,
 ) -> Tuple[Sampled_Output, torch.Tensor, torch.Tensor, torch.Tensor, BatchData, ProteinComplexData]:
     model.eval()
 
@@ -90,12 +87,8 @@
         inference_device, designs_per_input, designs_per_batch, use_water, ignore_key_mismatch, 
         verbose=True, seq_min_p=0.0, chi_min_p=0.0, output_idx_offset=0, disabled_residues='', 
         fix_beta=False, repack_only_input_sequence=False, 
-<<<<<<< HEAD
-        first_shell_sequence_temp=None, ignore_ligand=False,
+        first_shell_sequence_temp=None, ignore_ligand=False, noncanonical_aa_ligand=False
         budget_residue_sele_string: str='', ala_budget: Optional[int]=None, gly_budget: Optional[int]=None
-=======
-        first_shell_sequence_temp=None, ignore_ligand=False, noncanonical_aa_ligand=False
->>>>>>> bdcb94dd
 ):
     sequence_temp = float(sequence_temp) if sequence_temp else None
     chi_temp = float(chi_temp) if chi_temp else None
@@ -144,12 +137,9 @@
                 disabled_residues_list=disabled_residues_list, disable_pbar=not verbose,
                 fix_beta=fix_beta, repack_only_input_sequence=repack_only_input_sequence,
                 first_shell_sequence_temp=first_shell_sequence_temp, ignore_ligand=ignore_ligand,
-<<<<<<< HEAD
                 budget_residue_sele_string=budget_residue_sele_string, 
                 ala_budget=ala_budget, gly_budget=gly_budget,
-=======
                 noncanonical_aa_ligand=noncanonical_aa_ligand
->>>>>>> bdcb94dd
             )
             
             for idx in range(curr_num_to_design):
@@ -191,15 +181,11 @@
     parser.add_argument('--fix_beta', action='store_true', help='If B-factors are set to 1, fixes the residue and rotamer, if not, designs that position.')
     parser.add_argument('--repack_only_input_sequence', action='store_true', help='Repacks the input sequence without changing the sequence.')
     parser.add_argument('--ignore_ligand', action='store_true', help='Ignore ligand in sampling.')
-<<<<<<< HEAD
-
     parser.add_argument('--budget_residue_sele_string', default=None, help='')
     parser.add_argument('--ala_budget', type=int, default=4, help='')
     parser.add_argument('--gly_budget', type=int, default=0, help='')
+    parser.add_argument('--noncanonical_aa_ligand', action='store_true', help='Featurize a noncanonical amino acid as a ligand.')
 
-=======
-    parser.add_argument('--noncanonical_aa_ligand', action='store_true', help='Featurize a noncanonical amino acid as a ligand.')
->>>>>>> bdcb94dd
     parsed_args = parser.parse_args()
 
     return vars(parsed_args)
